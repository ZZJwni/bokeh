--- conflicted
+++ resolved
@@ -27,11 +27,7 @@
 from ..core.properties import (
     Any, Bool, String, Enum, Instance, Either, List, Dict, Tuple
 )
-<<<<<<< HEAD
-from ..core.enums import Dimension, Anchor
-=======
-from ..core.enums import Dimension, Location
->>>>>>> 79e0f830
+from ..core.enums import Dimension, Location, Anchor
 
 from .annotations import BoxAnnotation, PolyAnnotation
 from .callbacks import Callback
