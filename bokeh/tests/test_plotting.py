--- conflicted
+++ resolved
@@ -122,7 +122,11 @@
         p = plt.circle([1,2,3], [1,2,3])
         self.assertEqual(len(plt.grid()), 2)
 
-<<<<<<< HEAD
+    def test_default_resources_minified(self):
+        plt.output_file("foo.html")
+        self.assertEqual(plt._default_file['resources'].minified, True)
+        plt.reset_output()
+
     def test_tools(self):
         TOOLS = "resize,pan,box_zoom,reset,lasso_select"
         fig = plt.figure(tools=TOOLS)
@@ -140,12 +144,4 @@
         self.assertEqual(len(fig.tools), len(expected))
         for i, _type in enumerate(expected):
             self.assertIsInstance(fig.tools[i], _type)
-=======
-    def test_default_resources_minified(self):
-        plt.output_file("foo.html")
-        self.assertEqual(plt._default_file['resources'].minified, True)
-        plt.reset_output()
 
->>>>>>> 204ad2a3
-
-
