--- conflicted
+++ resolved
@@ -49,12 +49,9 @@
     def pythonlib(self, default=None):
         return self._get_str("PYTHONLIB", default)
 
-<<<<<<< HEAD
     def simple_ids(self, default=None):
         return self._get_bool("SIMPLE_IDS", default)
 
-=======
->>>>>>> 485f89c7
     """
     Server settings go here:
     """
