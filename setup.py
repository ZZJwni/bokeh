"""Setup script for Bokeh."""

#-----------------------------------------------------------------------------
# Copyright (c) 2012 - 2014, Continuum Analytics, Inc. All rights reserved.
#
# Powered by the Bokeh Development Team.
#
# The full license is in the file LICENCE.txt, distributed with this software.
#-----------------------------------------------------------------------------

#-----------------------------------------------------------------------------
# Imports
#-----------------------------------------------------------------------------

from __future__ import print_function

# Stdlib imports
import os
import platform
import shutil
import site
import subprocess
import sys

if 'nightly' in sys.argv:
    from setuptools import setup
    assert 'nightly' == sys.argv.pop(2)
    subprocess
    sys.argv.insert(2,"install")

    #need to create py dev version file for __init__.py __version__ setting
    vers_file = os.path.join('bokeh','__conda_version__.py')
    with open('__conda_version__.txt','r') as f:
        version = f.read().rstrip()

    #create valid py file
    with open(vers_file,'w') as f:
        f.write("conda_version="+"'"+version+"'")

    # subprocess.call(["ls bokeh/", "-l"])
    # import time
    # time.sleep(10)
else:
    from distutils.core import setup

from distutils import dir_util
from os.path import abspath, exists, join, dirname, isdir

# Our own imports
import versioneer

#-----------------------------------------------------------------------------
# Globals and constants
#-----------------------------------------------------------------------------

BOKEHJSROOT = 'bokehjs'
BOKEHJSBUILD = join(BOKEHJSROOT, 'build')
BOKEHJSREL = join(BOKEHJSROOT, 'release')

SERVER = 'bokeh/server'

APP = [join(BOKEHJSREL, 'js', 'bokeh.js'),
       join(BOKEHJSREL, 'js', 'bokeh.min.js')]
CSS = join(BOKEHJSREL, 'css')

#-----------------------------------------------------------------------------
# Local utilities
#-----------------------------------------------------------------------------

versioneer.versionfile_source = 'bokeh/_version.py'
versioneer.versionfile_build = 'bokeh/_version.py'
versioneer.tag_prefix = ''  # tags are like 1.2.0
versioneer.parentdir_prefix = 'Bokeh-'  # dirname like 'myproject-1.2.0'

#-----------------------------------------------------------------------------
# Classes and functions
#-----------------------------------------------------------------------------


def package_path(path, package_data_dirs):
    for dirname, _, files in os.walk(path):
        dirname = os.path.relpath(dirname, 'bokeh')
        for f in files:
            package_data_dirs.append(join(dirname, f))


def get_sample_data():
    """Scan sampledata for files with the above extensions and add to
    pkg_data_dirs."""
    data_files = []
    root = join("bokeh", "sampledata")
    for path, dirs, files in os.walk(root):
        for fs in files:
            if fs.endswith(suffix_list):
                data_files.append(join("sampledata", fs))
    return data_files

# You can't install Bokeh in a virtualenv because the lack of getsitepackages()
# This is an open bug: https://github.com/pypa/virtualenv/issues/355
# And this is an intended PR to fix it: https://github.com/pypa/virtualenv/pull/508
# Workaround to fix our issue: https://github.com/ContinuumIO/bokeh/issues/378


def getsitepackages():
    """Returns a list containing all global site-packages directories
    (and possibly site-python)."""

    _is_64bit = (getattr(sys, 'maxsize', None) or getattr(sys, 'maxint')) > 2**32
    _is_pypy = hasattr(sys, 'pypy_version_info')
    _is_jython = sys.platform[:4] == 'java'

    prefixes = [sys.prefix, sys.exec_prefix]

    sitepackages = []
    seen = set()

    for prefix in prefixes:
        if not prefix or prefix in seen:
            continue
        seen.add(prefix)

        if sys.platform in ('os2emx', 'riscos') or _is_jython:
            sitedirs = [os.path.join(prefix, "Lib", "site-packages")]
        elif _is_pypy:
            sitedirs = [os.path.join(prefix, 'site-packages')]
        elif sys.platform == 'darwin' and prefix == sys.prefix:
            if prefix.startswith("/System/Library/Frameworks/"): # Apple's Python
                sitedirs = [os.path.join("/Library/Python", sys.version[:3], "site-packages"),
                            os.path.join(prefix, "Extras", "lib", "python")]

            else:  # any other Python distros on OSX work this way
                sitedirs = [os.path.join(prefix, "lib",
                            "python" + sys.version[:3], "site-packages")]

        elif os.sep == '/':
            sitedirs = [os.path.join(prefix,
                                     "lib",
                                     "python" + sys.version[:3],
                                     "site-packages"),
                        os.path.join(prefix, "lib", "site-python"),
                        os.path.join(prefix, "python" + sys.version[:3], "lib-dynload")]
            lib64_dir = os.path.join(prefix, "lib64", "python" + sys.version[:3], "site-packages")
            if (os.path.exists(lib64_dir) and
                os.path.realpath(lib64_dir) not in [os.path.realpath(p) for p in sitedirs]):
                if _is_64bit:
                    sitedirs.insert(0, lib64_dir)
                else:
                    sitedirs.append(lib64_dir)
            try:
                # sys.getobjects only available in --with-pydebug build
                sys.getobjects
                sitedirs.insert(0, os.path.join(sitedirs[0], 'debug'))
            except AttributeError:
                pass
            # Debian-specific dist-packages directories:
            if sys.version[0] == '2':
                sitedirs.append(os.path.join(prefix, "lib",
                                             "python" + sys.version[:3],
                                             "dist-packages"))
            else:
                sitedirs.append(os.path.join(prefix, "lib",
                                             "python" + sys.version[0],
                                             "dist-packages"))
            sitedirs.append(os.path.join(prefix, "local/lib",
                                         "python" + sys.version[:3],
                                         "dist-packages"))
            sitedirs.append(os.path.join(prefix, "lib", "dist-python"))
        else:
            sitedirs = [prefix, os.path.join(prefix, "lib", "site-packages")]
        if sys.platform == 'darwin':
            # for framework builds *only* we add the standard Apple
            # locations. Currently only per-user, but /Library and
            # /Network/Library could be added too
            if 'Python.framework' in prefix:
                home = os.environ.get('HOME')
                if home:
                    sitedirs.append(
                        os.path.join(home,
                                     'Library',
                                     'Python',
                                     sys.version[:3],
                                     'site-packages'))
        for sitedir in sitedirs:
            sitepackages.append(os.path.abspath(sitedir))
    return sitepackages

#-----------------------------------------------------------------------------
# Main script
#-----------------------------------------------------------------------------

# Set up this checkout or source archive with the right BokehJS files.

build_js = False

if sys.version_info[:2] < (2, 6):
    raise RuntimeError("Bokeh requires python >= 2.6")

# TODO (bev) remove 'devjs' in 0.5
if 'devjs' in sys.argv:
    print("WARNING: 'devjs' is deprecated and will be removed in Bokeh 0.5, please use 'develop'")
    sys.argv.remove("devjs")
    sys.argv.append("develop")

# TODO (bev) remove '--deploy' in 0.5
if '--deploy' in sys.argv:
    print("WARNING: '--deploy' is deprecated and will be removed in Bokeh 0.5, please use '--build_js'")
    sys.argv.remove("--deploy")
    sys.argv.append("--build_js")

if '--build_js' in sys.argv:
    os.chdir('bokehjs')
    build_js = True
    try:
        print("building bokehjs...")
        out = subprocess.check_output([join('node_modules', '.bin', 'grunt'), 'deploy'])
        sys.argv.remove('--build_js')
    except subprocess.CalledProcessError:
        print("ERROR: could not build bokehjs")
        sys.exit(1)
    APP = [join(BOKEHJSBUILD, 'js', 'bokeh.js'),
           join(BOKEHJSBUILD, 'js', 'bokeh.min.js')]
    CSS = join(BOKEHJSBUILD, 'css')
    os.chdir('..')

if exists(join(SERVER, 'static', 'js')):
    shutil.rmtree(join(SERVER, 'static', 'js'))
os.mkdir(join(SERVER, 'static', 'js'))

for app in APP:
    shutil.copy(app, join(SERVER, 'static', 'js'))
shutil.copytree(join(BOKEHJSROOT, 'src', 'vendor'),
                join(SERVER, 'static', 'js', 'vendor'))

if exists(join(SERVER, 'static', 'css')):
    shutil.rmtree(join(SERVER, 'static', 'css'))
shutil.copytree(CSS, join(SERVER, 'static', 'css'))

package_data_dirs = []
package_path(join(SERVER, 'static'), package_data_dirs)
package_path(join(SERVER, 'templates'), package_data_dirs)
package_path(join('bokeh', '_templates'), package_data_dirs)
package_data_dirs.append('server/redis.conf')

suffix_list = ('.csv', '.conf', '.gz', '.json')

package_data_dirs = package_data_dirs + get_sample_data()

scripts = ['bokeh-server']

if '--user' in sys.argv:
    site_packages = site.USER_SITE
else:
    site_packages = getsitepackages()[0]

bokeh_path = join(site_packages, "bokeh")
if exists(bokeh_path) and isdir(bokeh_path):
<<<<<<< HEAD
    print ("removing old bokeh install")
    shutil.rmtree(bokeh_path)
=======
    val = raw_input("found existing bokeh install, remove it?[y|N]")
    if val == "y":
        print ("removing old bokeh install")
        shutil.rmtree(bokeh_path)
    print ("not removing old bokeh install")
>>>>>>> bfe7b6d3

path_file = join(site_packages, "bokeh.pth")
path = abspath(dirname(__file__))

f = open('bokehjs/src/coffee/main.coffee')
import re
pat = re.compile("Bokeh.version = '(.*)'")
v = pat.search(f.read()).group(1)

print()
if 'devjs' in sys.argv or 'develop' in sys.argv:
    with open(path_file, "w+") as f:
        f.write(path)
    print("Developing bokeh.")
    print("  - writing path '%s' to %s" % (path, path_file))
    if build_js:
        print("  - using BUILT bokehjs from bokehjs/build")
    else:
        print("  - using RELEASED bokehjs (version %s) from bokehjs/release" % v)
    print()
    sys.exit()
elif 'clean' in sys.argv:
    print("Removing prior-built items...")
    dir_util.remove_tree('build/lib/bokeh')
elif 'install' in sys.argv:
    if exists(path_file):
        os.remove(path_file)
        print("Installing bokeh, removing %s" % path_file)
    else:
        print("Installing bokeh.")
    if build_js:
        print("  - using BUILT bokehjs from bokehjs/build")
    else:
        print("  - using RELEASED bokehjs (version %s) from bokehjs/release" % v)
    print()

REQUIRES = [
        'Flask>=0.10.1',
        'Jinja2>=2.7',
        'MarkupSafe>=0.18',
        'Werkzeug>=0.9.1',
        'greenlet>=0.4.1',
        'itsdangerous>=0.21',
        'python-dateutil>=2.1',
        'pytz==2013b',
        'requests>=1.2.3',
        'six>=1.5.2',
        'pygments>=1.6',
        'pystache>=0.5.3',
        'markdown>=2.3.1',
        'PyYAML>=3.10',
        # tests
        'nose>=1.3.0',
        'mock>=1.0.1',
        'colorama>=0.2.7'
    ]

if sys.version_info[:2] == (2, 6):
    REQUIRES.append('argparse>=1.1')

if sys.version_info[0] != 3 and platform.python_implementation() != "PyPy":
    REQUIRES.extend([
        'websocket>=0.2.1',
        'gevent>=1.0',
        'gevent-websocket>=0.9.2',
    ])

if sys.platform != "win32":
    REQUIRES.append('redis>=2.7.6')

if platform.python_implementation() != "PyPy":
    # You need to install PyPy's fork of NumPy to make it work:
    # pip install git+https://bitbucket.org/pypy/numpy.git
    # Also pandas is not yet working with PyPy .
    REQUIRES.extend([
        'numpy>=1.7.1',
        'pandas>=0.11.0'
    ])

#need to create throw away class for cmdclass call in setup
from distutils.command.build_py import build_py as _build_py
class build_py(_build_py):
    pass

if 'BOKEH_DEV_VERSION' in os.environ:
    _version = os.environ['BOKEH_DEV_VERSION']
    _cmdclass = {'build_py': build_py}
else:
    _version = versioneer.get_version()
    _cmdclass = versioneer.get_cmdclass()

setup(
    name='bokeh',
    version=_version,
    cmdclass=_cmdclass,
    packages=[
        'bokeh',
        'bokeh.charts',
        'bokeh.crossfilter',
        'bokeh.mplexporter',
        'bokeh.sampledata',
        'bokeh.server',
        'bokeh.server.models',
        'bokeh.server.views',
        'bokeh.server.utils',
        'bokeh.server.tests',
        'bokeh.tests',
        'bokeh.transforms'
    ],
    package_data={'bokeh': package_data_dirs},
    author='Continuum Analytics',
    author_email='info@continuum.io',
    url='http://github.com/ContinuumIO/Bokeh',
    description='Statistical and novel interactive HTML plots for Python',
    zip_safe=False,
    license='New BSD',
    scripts=scripts,
    install_requires=REQUIRES,
)<|MERGE_RESOLUTION|>--- conflicted
+++ resolved
@@ -254,16 +254,11 @@
 
 bokeh_path = join(site_packages, "bokeh")
 if exists(bokeh_path) and isdir(bokeh_path):
-<<<<<<< HEAD
-    print ("removing old bokeh install")
-    shutil.rmtree(bokeh_path)
-=======
     val = raw_input("found existing bokeh install, remove it?[y|N]")
     if val == "y":
         print ("removing old bokeh install")
         shutil.rmtree(bokeh_path)
     print ("not removing old bokeh install")
->>>>>>> bfe7b6d3
 
 path_file = join(site_packages, "bokeh.pth")
 path = abspath(dirname(__file__))
