
define [
  "underscore",
  "renderer/properties",
  "./glyph",
], (_, Properties, Glyph) ->

  class CircleView extends Glyph.View

    _fields: ['x', 'y', 'radius']
    _properties: ['line', 'fill']

    _map_data: () ->
      [@sx, @sy] = @plot_view.map_to_screen(@x, @glyph_props.x.units, @y, @glyph_props.y.units)
      ds = @mget_obj('data_source')
      @radius = @distance_vector('x', 'radius', 'edge')

    _mask_data: () ->
      ow = @plot_view.view_state.get('outer_width')
      oh = @plot_view.view_state.get('outer_height')
      for i in [0..@mask.length-1]
        outside_render_area = ((@sx[i]+@radius[i]) < 0 or (@sx[i]-@radius[i]) > ow or\
          (@sy[i]+@radius[i]) < 0 or (@sy[i]-@radius[i]) > oh)
        if outside_render_area or isNaN(@sx[i] + @sy[i] + @radius[i])
          @mask[i] = false
        else
          @mask[i] = true

<<<<<<< HEAD
    _render: (ctx, glyph_props, use_selection) ->
=======
      ds = @mget_obj('data_source')
      selected = ds.get('selected')
      for idx in selected
        @selected_mask[idx] = true
      ctx = @plot_view.ctx

      ctx.save()
      if @glyph_props.fast_path
        if selected and selected.length and @nonselection_glyphprops
          if @selection_glyphprops
            props =  @selection_glyphprops
          else
            props = @glyph_props
          @_fast_path(ctx, props, true)
          @_fast_path(ctx, @nonselection_glyphprops, false)
        else
          @_fast_path(ctx)
      else
        if selected and selected.length and @nonselection_glyphprops
          if @selection_glyphprops
            props =  @selection_glyphprops
          else
            props = @glyph_props
          @_full_path(ctx, @nonselection_glyphprops, false)
          @_full_path(ctx, props, true)
        else
          @_full_path(ctx)
      ctx.restore()

    _fast_path: (ctx, glyph_props, use_selection) ->
      if not glyph_props
        glyph_props = @glyph_props
      if glyph_props.fill_properties.do_fill
        glyph_props.fill_properties.set(ctx, @glyph_props)
        ctx.beginPath()
        for i in [0..@sx.length-1]
          if isNaN(@sx[i] + @sy[i] + @radius[i]) or not @mask[i]
            continue
          if use_selection and not @selected_mask[i]
            continue
          if use_selection == false and @selected_mask[i]
            continue
          ctx.moveTo(@sx[i], @sy[i])
          ctx.arc(@sx[i], @sy[i], @radius[i], 0, 2*Math.PI, false)
        ctx.fill()

      if glyph_props.line_properties.do_stroke
        glyph_props.line_properties.set(ctx, @glyph_props)
        for i in [0..@sx.length-1]
          if isNaN(@sx[i] + @sy[i] + @radius[i]) or not @mask[i]
            continue
          if use_selection and not @selected_mask[i]
            continue
          if use_selection == false and  @selected_mask[i]
            continue
          ctx.moveTo(@sx[i], @sy[i])
          ctx.beginPath()
          ctx.arc(@sx[i], @sy[i], @radius[i], 0, 2*Math.PI, false)
          ctx.stroke()

    _full_path: (ctx, glyph_props, use_selection) ->
      if not glyph_props
        glyph_props = @glyph_props
>>>>>>> d90d5880
      for i in [0..@sx.length-1]

        if not @mask[i]
          continue
        if use_selection and not @selected_mask[i]
          continue
        if use_selection == false and @selected_mask[i]
          continue

        ctx.beginPath()
        ctx.arc(@sx[i], @sy[i], @radius[i], 0, 2*Math.PI, false)

        if glyph_props.fill_properties.do_fill
          glyph_props.fill_properties.set_vectorize(ctx,i)
          ctx.fill()

        if glyph_props.line_properties.do_stroke
          glyph_props.line_properties.set_vectorize(ctx, i)
          ctx.stroke()

    select: (xscreenbounds, yscreenbounds) ->
      xscreenbounds = [@plot_view.view_state.sx_to_device(xscreenbounds[0]),
        @plot_view.view_state.sx_to_device(xscreenbounds[1])]
      yscreenbounds = [@plot_view.view_state.sy_to_device(yscreenbounds[0]),
        @plot_view.view_state.sy_to_device(yscreenbounds[1])]
      xscreenbounds = [_.min(xscreenbounds), _.max(xscreenbounds)]
      yscreenbounds = [_.min(yscreenbounds), _.max(yscreenbounds)]
      selected = []
      for i in [0..@sx.length-1]
        if xscreenbounds
          if @sx[i] < xscreenbounds[0] or @sx[i] > xscreenbounds[1]
            continue
        if yscreenbounds
          if @sy[i] < yscreenbounds[0] or @sy[i] > yscreenbounds[1]
            continue
        selected.push(i)
      return selected

    draw_legend: (ctx, x1, x2, y1, y2) ->
      glyph_props = @glyph_props
      line_props = glyph_props.line_properties
      fill_props = glyph_props.fill_properties
      ctx.save()
      reference_point = @get_reference_point()
      if reference_point?
        glyph_settings = reference_point
        data_r = @distance([reference_point], 'x', 'radius', 'edge')[0]
      else
        glyph_settings = glyph_props
        data_r = glyph_props.select('radius', glyph_props).default
      border = line_props.select(line_props.line_width_name, glyph_settings)
      ctx.beginPath()
      d = _.min([Math.abs(x2-x1), Math.abs(y2-y1)])
      d = d - 2 * border
      r = d / 2
      if data_r?
        r = if data_r > r then r else data_r
      ctx.arc((x1 + x2) / 2.0, (y1 + y2) / 2.0, r, 2*Math.PI,false)
      if fill_props.do_fill
        fill_props.set(ctx, glyph_settings)
        ctx.fill()
      if line_props.do_stroke
        line_props.set(ctx, glyph_settings)
        ctx.stroke()

      ctx.restore()

  class Circle extends Glyph.Model
    default_view: CircleView
    type: 'Glyph'

    display_defaults: () ->
      return _.extend(super(), {
        fill_color: 'gray'
        fill_alpha: 1.0
        line_color: 'red'
        line_width: 1
        line_alpha: 1.0
        line_join: 'miter'
        line_cap: 'butt'
        line_dash: []
        line_dash_offset: 0
      })

  return {
    "Model": Circle,
    "View": CircleView,
  }<|MERGE_RESOLUTION|>--- conflicted
+++ resolved
@@ -26,73 +26,8 @@
         else
           @mask[i] = true
 
-<<<<<<< HEAD
+
     _render: (ctx, glyph_props, use_selection) ->
-=======
-      ds = @mget_obj('data_source')
-      selected = ds.get('selected')
-      for idx in selected
-        @selected_mask[idx] = true
-      ctx = @plot_view.ctx
-
-      ctx.save()
-      if @glyph_props.fast_path
-        if selected and selected.length and @nonselection_glyphprops
-          if @selection_glyphprops
-            props =  @selection_glyphprops
-          else
-            props = @glyph_props
-          @_fast_path(ctx, props, true)
-          @_fast_path(ctx, @nonselection_glyphprops, false)
-        else
-          @_fast_path(ctx)
-      else
-        if selected and selected.length and @nonselection_glyphprops
-          if @selection_glyphprops
-            props =  @selection_glyphprops
-          else
-            props = @glyph_props
-          @_full_path(ctx, @nonselection_glyphprops, false)
-          @_full_path(ctx, props, true)
-        else
-          @_full_path(ctx)
-      ctx.restore()
-
-    _fast_path: (ctx, glyph_props, use_selection) ->
-      if not glyph_props
-        glyph_props = @glyph_props
-      if glyph_props.fill_properties.do_fill
-        glyph_props.fill_properties.set(ctx, @glyph_props)
-        ctx.beginPath()
-        for i in [0..@sx.length-1]
-          if isNaN(@sx[i] + @sy[i] + @radius[i]) or not @mask[i]
-            continue
-          if use_selection and not @selected_mask[i]
-            continue
-          if use_selection == false and @selected_mask[i]
-            continue
-          ctx.moveTo(@sx[i], @sy[i])
-          ctx.arc(@sx[i], @sy[i], @radius[i], 0, 2*Math.PI, false)
-        ctx.fill()
-
-      if glyph_props.line_properties.do_stroke
-        glyph_props.line_properties.set(ctx, @glyph_props)
-        for i in [0..@sx.length-1]
-          if isNaN(@sx[i] + @sy[i] + @radius[i]) or not @mask[i]
-            continue
-          if use_selection and not @selected_mask[i]
-            continue
-          if use_selection == false and  @selected_mask[i]
-            continue
-          ctx.moveTo(@sx[i], @sy[i])
-          ctx.beginPath()
-          ctx.arc(@sx[i], @sy[i], @radius[i], 0, 2*Math.PI, false)
-          ctx.stroke()
-
-    _full_path: (ctx, glyph_props, use_selection) ->
-      if not glyph_props
-        glyph_props = @glyph_props
->>>>>>> d90d5880
       for i in [0..@sx.length-1]
 
         if not @mask[i]
