--- conflicted
+++ resolved
@@ -85,11 +85,7 @@
       sdy: sdy
     }
 
-<<<<<<< HEAD
-    @plot_view.update_range(@pan_info)
-=======
-    @plot_view.update_range(pan_info, is_panning=true)
->>>>>>> 6f6c82d4
+    @plot_view.update_range(@pan_info, is_panning=true)
     return null
 
 class PanTool extends GestureTool.Model
