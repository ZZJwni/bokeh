_ = require "underscore"
$ = require "jquery"
Backbone = require "backbone"
kiwi = require "kiwi"
{Expression, Constraint, Operator} = kiwi
{Eq, Le, Ge} = Operator
build_views = require "./build_views"
Canvas = require "./canvas"
CartesianFrame = require "./cartesian_frame"
ContinuumView = require "./continuum_view"
UIEvents = require "./ui_events"
HasParent = require "./has_parent"
LayoutBox = require "./layout_box"
{logger} = require "./logging"
plot_utils = require "./plot_utils"
Solver = require "./solver"
ToolManager = require "./tool_manager"
plot_template = require "./plot_template"
properties = require "./properties"
GlyphRenderer = require "../renderer/glyph/glyph_renderer"
ToolEvents = require "./tool_events"


# Notes on WebGL support:
# Glyps can be rendered into the original 2D canvas, or in a (hidden)
# webgl canvas that we create below. In this way, the rest of bokehjs
# can keep working as it is, and we can incrementally update glyphs to
# make them use GL.
#
# When the author or user wants to, we try to create a webgl canvas,
# which is saved on the ctx object that gets passed around during drawing.
# The presence (and not-being-false) of the ctx.glcanvas attribute is the
# marker that we use throughout that determines whether we have gl support.

global_gl_canvas = null

MIN_BORDER = 50

get_size_for_available_space = (use_width, use_height, client_width, client_height, aspect_ratio, min_size) =>
    # client_width and height represent the available size

    if use_width
      new_width1 = Math.max(client_width, min_size)
      new_height1 = parseInt(new_width1 / aspect_ratio)
      if new_height1 < min_size
        new_height1 = min_size
        new_width1 = parseInt(new_height1 * aspect_ratio)
    if use_height
      new_height2 = Math.max(client_height, min_size)
      new_width2 = parseInt(new_height2 * aspect_ratio)
      if new_width2 < min_size
        new_width2 = min_size
        new_height2 = parseInt(new_width2 / aspect_ratio)

    if (not use_height) and (not use_width)
      return null  # remain same size
    else if use_height and use_width
      if new_width1 < new_width2
        return [new_width1, new_height1]
      else
        return [new_width2, new_height2]
    else if use_height
     return [new_width2, new_height2]
    else
      return [new_width1, new_height1]

class PlotView extends ContinuumView
  className: "bk-plot"
  template: plot_template

  state: { history: [], index: -1 }

  view_options: () ->
    _.extend({plot_model: @model, plot_view: @}, @options)

  pause: () ->
    @is_paused = true

  unpause: () ->
    @is_paused = false
    @request_render()

  request_render: () =>
    if not @is_paused
      @throttled_render(true)
    return

  remove: () =>
    super()
    # When this view is removed, also remove all of the tools.
    for id, tool_view of @tools
      tool_view.remove()

  initialize: (options) ->
    super(options)
    @pause()

    @model.initialize_layout(@model.solver)

    # compat, to be removed
    @frame = @mget('frame')
    @x_range = @frame.get('x_ranges')['default']
    @y_range = @frame.get('y_ranges')['default']
    @xmapper = @frame.get('x_mappers')['default']
    @ymapper = @frame.get('y_mappers')['default']

    @$el.html(@template())

    @canvas = @mget('canvas')
    @canvas_view = new @canvas.default_view({'model': @canvas})

    @$('.bk-plot-canvas-wrapper').append(@canvas_view.el)

    @canvas_view.render()

    # If requested, try enabling webgl
    if @mget('webgl') or window.location.search.indexOf('webgl=1') > 0
      if window.location.search.indexOf('webgl=0') == -1
        @init_webgl()

    @throttled_render = plot_utils.throttle_animation(@render, 15)

    @outline_props = new properties.Line({obj: @model, prefix: 'outline_'})
    @title_props = new properties.Text({obj: @model, prefix: 'title_'})
    @background_props = new properties.Fill({obj: @model, prefix: 'background_'})
    @border_props = new properties.Fill({obj: @model, prefix: 'border_'})

    @renderers = {}
    @tools = {}

    @levels = {}
    for level in plot_utils.LEVELS
      @levels[level] = {}
    @build_levels()
    @bind_bokeh_events()

    @model.add_constraints(@canvas.solver)
    @listenTo(@canvas.solver, 'layout_update', @request_render)

    @ui_event_bus = new UIEvents({
      tool_manager: @mget('tool_manager')
      hit_area: @canvas_view.$el
    })
    for id, tool_view of @tools
      @ui_event_bus.register_tool(tool_view)

    toolbar_location = @mget('toolbar_location')
    if toolbar_location?
      toolbar_selector = '.bk-plot-' + toolbar_location
      logger.debug("attaching toolbar to #{toolbar_selector} for plot #{@model.id}")
      @tm_view = new ToolManager.View({
        model: @mget('tool_manager')
        el: @$(toolbar_selector)
      })

    @update_dataranges()

    if @mget('responsive')
      throttled_resize = _.throttle(@resize, 100)
      $(window).on("resize", throttled_resize)
      # Just need to wait a small delay so container has a width
      _.delay(@resize, 10)

    @unpause()

    @_initial_state_info = {
      range: @initial_range_info
      selection: {}                   # XXX: initial selection?
      dimensions: {
        width: @canvas.get("width")
        height: @canvas.get("height")
      }
    }

    logger.debug("PlotView initialized")

    return this

  init_webgl: () ->

    # We use a global invisible canvas and gl context. By having a global context,
    # we avoid the limitation of max 16 contexts that most browsers have.
    glcanvas = global_gl_canvas
    if not glcanvas?
      global_gl_canvas = glcanvas = document.createElement('canvas')
      opts = {'premultipliedAlpha': true}  # premultipliedAlpha is true by default
      glcanvas.gl = glcanvas.getContext("webgl", opts) || glcanvas.getContext("experimental-webgl", opts)

    # If WebGL is available, we store a reference to the gl canvas on
    # the ctx object, because that's what gets passed everywhere.
    if glcanvas.gl?
      @canvas_view.ctx.glcanvas = glcanvas
    else
      logger.warn('WebGL is not supported, falling back to 2D canvas.')
      # Do not set @canvas_view.ctx.glcanvas

  update_dataranges: () ->
    # Update any DataRange1ds here
    frame = @model.get('frame')
    bounds = {}
    for k, v of @renderers
      bds = v.glyph?.bounds?()
      if bds?
        bounds[k] = bds

    follow_enabled = false
    has_bounds = false
    for xr in _.values(frame.get('x_ranges'))
      xr.update?(bounds, 0, @model.id)
      follow_enabled = true if xr.get('follow')?
      has_bounds = true if xr.get('bounds')?
    for yr in _.values(frame.get('y_ranges'))
      yr.update?(bounds, 1, @model.id)
      follow_enabled = true if yr.get('follow')?
      has_bounds = true if yr.get('bounds')?

    if follow_enabled and has_bounds
      logger.warn('Follow enabled so bounds are unset.')
      for xr in _.values(frame.get('x_ranges'))
        xr.set('bounds', null)
      for yr in _.values(frame.get('y_ranges'))
        yr.set('bounds', null)

    @range_update_timestamp = Date.now()

  map_to_screen: (x, y, x_name='default', y_name='default') ->
    @frame.map_to_screen(x, y, @canvas, x_name, y_name)

<<<<<<< HEAD
  push_state: (type, info) ->
    prev_info = @state.history[@state.index]?.info or {}
    info = _.extend({}, @_initial_state_info, prev_info, info)

    @state.history.slice(0, @state.index + 1)
    @state.history.push({type: type, info: info})
    @state.index = @state.history.length - 1

    @trigger("state_changed")

  clear_state: () ->
    @state = {history: [], index: -1}
    @trigger("state_changed")

  can_undo: () ->
    @state.index >= 0

  can_redo: () ->
    @state.index < @state.history.length - 1

  undo: () ->
    if @can_undo()
      @state.index -= 1
      @_do_state_change(@state.index)
      @trigger("state_changed")

  redo: () ->
    if @can_redo()
      @state.index += 1
      @_do_state_change(@state.index)
      @trigger("state_changed")

  _do_state_change: (index) ->
    info = @state.history[index]?.info or @_initial_state_info

    if info.range?
      @update_range(info.range)

    if info.selection?
      @update_selection(info.selection)

    if info.dimensions?
      @update_dimensions(info.dimensions)

  update_dimensions: (dimensions) ->
    @canvas._set_dims([dimensions.width, dimensions.height])

  reset_dimensions: () ->
    @update_dimensions({width: @canvas.get('canvas_width'), height: @canvas.get('canvas_height')})

  get_selection: () ->
    selection = []
    for renderer in @mget('renderers')
      if renderer instanceof GlyphRenderer.Model
        selected = renderer.get('data_source').get("selected")
        selection[renderer.id] = selected
    selection

  update_selection: (selection) ->
    for renderer in @mget("renderers")
      if renderer instanceof GlyphRenderer.Model
        selected = selection[renderer.id] or []
        renderer.get('data_source').set("selected", selected)

  reset_selection: () ->
    @update_selection({})

  update_range: (range_info) ->
=======
  _update_single_range: (rng, range_info, is_panning) ->
    # Is this a reversed range?
    reversed = if rng.get('start') > rng.get('end') then true else false
    
    # Prevent range from going outside limits
    # Also ensure that range keeps the same delta when panning

    if rng.get('bounds')?
      min = rng.get('bounds')[0]
      max = rng.get('bounds')[1]

      if reversed
        if min?
          if min >= range_info['end']
            range_info['end'] = min 
            if is_panning?
              range_info['start'] = rng.get('start')
        if max?
          if max <= range_info['start']
            range_info['start'] = max 
            if is_panning?
              range_info['end'] = rng.get('end')
      else
        if min?
          if min >= range_info['start']
            range_info['start'] = min 
            if is_panning?
              range_info['end'] = rng.get('end')
        if max?
          if max <= range_info['end']
            range_info['end'] = max 
            if is_panning?
              range_info['start'] = rng.get('start')

    if rng.get('start') != range_info['start'] or rng.get('end') != range_info['end']
      rng.have_updated_interactively = true
      rng.set(range_info)
      rng.get('callback')?.execute(@model)

  update_range: (range_info, is_panning) ->
>>>>>>> 6f6c82d4
    @pause
    if not range_info?
      for name, rng of @frame.get('x_ranges')
        rng.reset()
      for name, rng of @frame.get('y_ranges')
        rng.reset()
      @update_dataranges()
    else
      for name, rng of @frame.get('x_ranges')
        @_update_single_range(rng, range_info.xrs[name], is_panning)
      for name, rng of @frame.get('y_ranges')
        @_update_single_range(rng, range_info.yrs[name], is_panning)
    @unpause()

  reset_range: () ->
    @update_range(null)

  build_levels: () ->
    # should only bind events on NEW views and tools
    old_renderers = _.keys(@renderers)
    views = build_views(@renderers, @mget('renderers'), @view_options())
    renderers_to_remove = _.difference(old_renderers,
                                       _.pluck(@mget('renderers'), 'id'))
    for id_ in renderers_to_remove
      delete @levels.glyph[id_]
    tools = build_views(@tools, @mget('tools'), @view_options())
    for v in views
      level = v.mget('level')
      @levels[level][v.model.id] = v
      v.bind_bokeh_events()
    for t in tools
      level = t.mget('level')
      @levels[level][t.model.id] = t
      t.bind_bokeh_events()
    return this

  bind_bokeh_events: () ->
    for name, rng of @mget('frame').get('x_ranges')
      @listenTo(rng, 'change', @request_render)
    for name, rng of @mget('frame').get('y_ranges')
      @listenTo(rng, 'change', @request_render)
    @listenTo(@model, 'change:renderers', @build_levels)
    @listenTo(@model, 'change:tool', @build_levels)
    @listenTo(@model, 'change', @request_render)
    @listenTo(@model, 'destroy', () => @remove())

  set_initial_range : () ->
    # check for good values for ranges before setting initial range
    good_vals = true
    xrs = {}
    for name, rng of @frame.get('x_ranges')
      if (not rng.get('start')? or not rng.get('end')? or
          _.isNaN(rng.get('start') + rng.get('end')))
        good_vals = false
        break
      xrs[name] = { start: rng.get('start'), end: rng.get('end') }
    if good_vals
      yrs = {}
      for name, rng of @frame.get('y_ranges')
        if (not rng.get('start')? or not rng.get('end')? or
            _.isNaN(rng.get('start') + rng.get('end')))
          good_vals = false
          break
        yrs[name] = { start: rng.get('start'), end: rng.get('end') }
    if good_vals
      @initial_range_info = {
        xrs: xrs
        yrs: yrs
      }
      @_initial_state_info.range = @initial_range_info
      logger.debug("initial ranges set")
    else
      logger.warn('could not set initial ranges')

  render: (force_canvas=false) ->
    logger.trace("Plot.render(force_canvas=#{force_canvas})")

    if Date.now() - @interactive_timestamp < @mget('lod_interval')
      @interactive = true
      lod_timeout = @mget('lod_timeout')
      setTimeout(() =>
          if @interactive and (Date.now() - @interactive_timestamp) > lod_timeout
            @interactive = false
          @request_render()
        , lod_timeout)
    else
      @interactive = false

    width = @mget("plot_width")
    height = @mget("plot_height")

    if (@canvas.get("canvas_width") != width or
        @canvas.get("canvas_height") != height)
      @canvas._set_dims([width, height], trigger=false)

    super()
    @canvas_view.render(force_canvas)

    if @tm_view?
      @tm_view.render()

    ctx = @canvas_view.ctx

    frame = @model.get('frame')
    canvas = @model.get('canvas')

    for k, v of @renderers
      if v.model.update_layout?
        v.model.update_layout(v, @canvas.solver)

    for k, v of @renderers
      if not @range_update_timestamp? or v.set_data_timestamp > @range_update_timestamp
        @update_dataranges()
        break

    title = @mget('title')
    if title
      @title_props.set_value(@canvas_view.ctx)
      th = ctx.measureText(@mget('title')).ascent + @model.get('title_standoff')
      if th != @model.title_panel.get('height')
        @model.title_panel.set('height', th)

    # Note: -1 to effectively dilate the canvas by 1px
    @model.get('frame').set('width', canvas.get('width')-1)
    @model.get('frame').set('height', canvas.get('height')-1)

    @canvas.solver.update_variables(false)

    # TODO (bev) OK this sucks, but the event from the solver update doesn't
    # reach the frame in time (sometimes) so force an update here for now
    @model.get('frame')._update_mappers()

    frame_box = [
      @canvas.vx_to_sx(@frame.get('left')),
      @canvas.vy_to_sy(@frame.get('top')),
      @frame.get('width'),
      @frame.get('height'),
    ]

    @_map_hook(ctx, frame_box)
    @_paint_empty(ctx, frame_box)

    if ctx.glcanvas
      # Sync canvas size
      ctx.glcanvas.width = @canvas_view.canvas[0].width
      ctx.glcanvas.height = @canvas_view.canvas[0].height
      # Prepare GL for drawing
      gl = ctx.glcanvas.gl
      gl.viewport(0, 0, ctx.glcanvas.width, ctx.glcanvas.height)
      gl.clearColor(0, 0, 0, 0)
      gl.clear(gl.COLOR_BUFFER_BIT || gl.DEPTH_BUFFER_BIT)
      # Clipping
      gl.enable(gl.SCISSOR_TEST)
      flipped_top = ctx.glcanvas.height - (frame_box[1] + frame_box[3])
      gl.scissor(frame_box[0], flipped_top, frame_box[2], frame_box[3])
      # Setup blending
      gl.enable(gl.BLEND)
      gl.blendFuncSeparate(gl.SRC_ALPHA, gl.ONE_MINUS_SRC_ALPHA, gl.ONE_MINUS_DST_ALPHA, gl.ONE)  # premultipliedAlpha == true
      #gl.blendFuncSeparate(gl.ONE_MINUS_DST_ALPHA, gl.DST_ALPHA, gl.ONE_MINUS_DST_ALPHA, gl.ONE)  # Without premultipliedAlpha == false

    if @outline_props.do_stroke
      @outline_props.set_value(ctx)
      ctx.strokeRect.apply(ctx, frame_box)

    @_render_levels(ctx, ['image', 'underlay', 'glyph', 'annotation'], frame_box)

    if ctx.glcanvas
      # Blit gl canvas into the 2D canvas. We need to turn off interpolation, otherwise
      # all gl-rendered content is blurry. The 0.1 offset is to force the samples
      # to be *inside* the pixels, otherwise round-off errors can sometimes cause
      # missing/double scanlines (seen in Chrome).
      for prefix in ['image', 'mozImage', 'webkitImage','msImage']
         ctx[prefix + 'SmoothingEnabled'] = false
      #ctx.globalCompositeOperation = "source-over"  -> OK; is the default
      ctx.drawImage(ctx.glcanvas, 0.1, 0.1)
      for prefix in ['image', 'mozImage', 'webkitImage','msImage']
         ctx[prefix + 'SmoothingEnabled'] = true
      logger.debug('drawing with WebGL')

    @_render_levels(ctx, ['overlay', 'tool'])

    if title
      sx = @canvas.vx_to_sx(@canvas.get('width')/2)
      sy = @canvas.vy_to_sy(
        @model.title_panel.get('bottom') + @model.get('title_standoff'))
      @title_props.set_value(ctx)
      ctx.fillText(title, sx, sy)

    if not @initial_range_info?
      @set_initial_range()

    # TODO - This should only be on in testing
    # @$el.find('canvas').attr('data-hash', ctx.hash());

  resize: () =>
    @resize_width_height(true, false)

  resize_width_height: (use_width, use_height, maintain_ar=true) =>
    # Resize plot based on available width and/or height

    # kiwi.js falls over if we try and resize too small.
    # min_size is currently set in defaults to 120, we can make this
    # user-configurable in the future, as it may not be the right number
    # if people set a large border on their plots, for example.

    avail_width = @.el.clientWidth
    avail_height = @.el.parentNode.clientHeight - 50  # -50 for x ticks
    min_size = @mget('min_size')

    if maintain_ar is false
      # Just change width and/or height; aspect ratio will change
      if use_width and use_height
        @canvas._set_dims([Math.max(min_size, avail_width), Math.max(min_size, avail_height)])
      else if use_width
        @canvas._set_dims([Math.max(min_size, avail_width), @canvas.get('height')])
      else if use_height
        @canvas._set_dims([@canvas.get('width'), Math.max(min_size, avail_height)])
    else
      # Find best size to fill space while maintaining aspect ratio
      ar = @canvas.get('width') / @canvas.get('height')
      w_h = get_size_for_available_space(use_width, use_height, avail_width, avail_height, ar, min_size)
      if w_h?
        @canvas._set_dims(w_h)

  _render_levels: (ctx, levels, clip_region) ->
    ctx.save()

    if clip_region?
      ctx.beginPath()
      ctx.rect.apply(ctx, clip_region)
      ctx.clip()
      ctx.beginPath()

    indices = {}
    for renderer, i in @mget("renderers")
      indices[renderer.id] = i

    sortKey = (renderer_view) -> indices[renderer_view.model.id]

    for level in levels
      renderer_views = _.sortBy(_.values(@levels[level]), sortKey)

      for renderer_view in renderer_views
        renderer_view.render()

    ctx.restore()

  _map_hook: (ctx, frame_box) ->

  _paint_empty: (ctx, frame_box) ->
    @border_props.set_value(ctx)
    ctx.fillRect(0, 0,  @canvas_view.mget('width'), @canvas_view.mget('height'))
    ctx.clearRect(frame_box...)

    @background_props.set_value(ctx)
    ctx.fillRect(frame_box...)

class Plot extends HasParent
  type: 'Plot'
  default_view: PlotView

  initialize: (attrs, options) ->
    super(attrs, options)

    for xr in _.values(@get('extra_x_ranges')).concat(@get('x_range'))
      xr = @resolve_ref(xr)
      plots = xr.get('plots')
      if _.isArray(plots)
        plots = plots.concat(@)
        xr.set('plots', plots)
    for yr in _.values(@get('extra_y_ranges')).concat(@get('y_range'))
      yr = @resolve_ref(yr)
      plots = yr.get('plots')
      if _.isArray(plots)
        plots = plots.concat(@)
        yr.set('plots', plots)

    canvas = new Canvas.Model({
      map: @use_map ? false
      canvas_width: @get('plot_width'),
      canvas_height: @get('plot_height'),
      hidpi: @get('hidpi')
      solver: new Solver()
    })
    @set('canvas', canvas)

    @solver = canvas.get('solver')

    for r in @get('renderers')
      r.set('parent', @)

    @set('tool_manager', new ToolManager.Model({
      tools: @get('tools')
      toolbar_location: @get('toolbar_location')
      logo: @get('logo')
    }))

    logger.debug("Plot initialized")

  initialize_layout: (solver) ->
    canvas = @get('canvas')
    frame = new CartesianFrame.Model({
      x_range: @get('x_range'),
      extra_x_ranges: @get('extra_x_ranges'),
      x_mapper_type: @get('x_mapper_type'),
      y_range: @get('y_range'),
      extra_y_ranges: @get('extra_y_ranges'),
      y_mapper_type: @get('y_mapper_type'),
      solver: solver
    })
    @set('frame', frame)

    # TODO (bev) titles should probably be a proper guide, then they could go
    # on any side, this will do to get the PR merged
    @title_panel = new LayoutBox.Model({solver: solver})
    @title_panel._anchor = @title_panel._bottom
    elts = @get('above')
    elts.push(@title_panel)
    @set('above', elts)

  add_constraints: (solver) ->
    min_border_top    = @get('min_border_top')
    min_border_bottom = @get('min_border_bottom')
    min_border_left   = @get('min_border_left')
    min_border_right  = @get('min_border_right')

    do_side = (solver, min_size, side, cnames, dim, op) =>
      canvas = @get('canvas')
      frame = @get('frame')
      box = new LayoutBox.Model({solver: solver})
      c0 = '_'+cnames[0]
      c1 = '_'+cnames[1]
      solver.add_constraint(
        new Constraint(new Expression(box['_'+dim], -min_size), Ge),
        kiwi.Strength.strong)
      solver.add_constraint(
        new Constraint(new Expression(frame[c0], [-1, box[c1]]),
        Eq))
      solver.add_constraint(
        new Constraint(new Expression(box[c0], [-1, canvas[c0]]),
        Eq))
      last = frame
      elts = @get(side)
      for r in elts
        if r.get('location') ? 'auto' == 'auto'
          r.set('layout_location', side, { silent: true })
        else
          r.set('layout_location', r.get('location'), { silent: true })
        if r.initialize_layout?
          r.initialize_layout(solver)
        solver.add_constraint(
          new Constraint(new Expression(last[c0], [-1, r[c1]]), Eq),
          kiwi.Strength.strong)
        last = r
      padding = new LayoutBox.Model({solver: solver})
      solver.add_constraint(
        new Constraint(new Expression(last[c0], [-1, padding[c1]]), Eq),
        kiwi.Strength.strong)
      solver.add_constraint(
        new Constraint(new Expression(padding[c0], [-1, canvas[c0]]), Eq),
        kiwi.Strength.strong)

    do_side(solver, min_border_top, 'above', ['top', 'bottom'], 'height', Le)
    do_side(solver, min_border_bottom, 'below', ['bottom', 'top'], 'height', Ge)
    do_side(solver, min_border_left, 'left', ['left', 'right'], 'width', Ge)
    do_side(solver, min_border_right, 'right', ['right', 'left'], 'width', Le)

  add_renderers: (new_renderers) ->
    renderers = @get('renderers')
    renderers = renderers.concat(new_renderers)
    @set('renderers', renderers)

  nonserializable_attribute_names: () ->
    super().concat(['solver', 'canvas', 'tool_manager', 'frame', 'min_size'])

  serializable_attributes: () ->
    attrs = super()
    if 'renderers' of attrs
      attrs['renderers'] = _.filter(attrs['renderers'], (r) -> r.serializable_in_document())
    attrs

  defaults: ->
    return _.extend {}, super(), {
      renderers: [],
      tools: [],
      tool_events: new ToolEvents.Model(),
      h_symmetry: true,
      v_symmetry: false,
      x_mapper_type: 'auto',
      y_mapper_type: 'auto',
      plot_width: 600,
      plot_height: 600,
      title: '',
      above: [],
      below: [],
      left: [],
      right: [],
      toolbar_location: "above"
      logo: "normal"
      lod_factor: 10
      lod_interval: 300
      lod_threshold: 2000
      lod_timeout: 500
      webgl: false
      responsive: false
      min_size: 120
      hidpi: true,
      title_standoff: 8,

      x_range: null
      extra_x_ranges: {}

      y_range: null
      extra_y_ranges: {}

      background_fill_color: "#ffffff",
      background_fill_alpha: 1.0,
      border_fill_color: "#ffffff",
      border_fill_alpha: 1.0
      min_border: MIN_BORDER,
      min_border_top: MIN_BORDER,
      min_border_left: MIN_BORDER,
      min_border_bottom: MIN_BORDER,
      min_border_right: MIN_BORDER,

      title_text_font: "helvetica",
      title_text_font_size: "20pt",
      title_text_font_style: "normal",
      title_text_color: "#444444",
      title_text_alpha: 1.0,
      title_text_align: "center",
      title_text_baseline: "alphabetic"

      outline_line_color: '#aaaaaa'
      outline_line_width: 1
      outline_line_alpha: 1.0
      outline_line_join: 'miter'
      outline_line_cap: 'butt'
      outline_line_dash: []
      outline_line_dash_offset: 0
    }

module.exports =
  get_size_for_available_space: get_size_for_available_space
  Model: Plot
  View: PlotView<|MERGE_RESOLUTION|>--- conflicted
+++ resolved
@@ -226,7 +226,6 @@
   map_to_screen: (x, y, x_name='default', y_name='default') ->
     @frame.map_to_screen(x, y, @canvas, x_name, y_name)
 
-<<<<<<< HEAD
   push_state: (type, info) ->
     prev_info = @state.history[@state.index]?.info or {}
     info = _.extend({}, @_initial_state_info, prev_info, info)
@@ -294,12 +293,10 @@
   reset_selection: () ->
     @update_selection({})
 
-  update_range: (range_info) ->
-=======
   _update_single_range: (rng, range_info, is_panning) ->
     # Is this a reversed range?
     reversed = if rng.get('start') > rng.get('end') then true else false
-    
+
     # Prevent range from going outside limits
     # Also ensure that range keeps the same delta when panning
 
@@ -310,23 +307,23 @@
       if reversed
         if min?
           if min >= range_info['end']
-            range_info['end'] = min 
+            range_info['end'] = min
             if is_panning?
               range_info['start'] = rng.get('start')
         if max?
           if max <= range_info['start']
-            range_info['start'] = max 
+            range_info['start'] = max
             if is_panning?
               range_info['end'] = rng.get('end')
       else
         if min?
           if min >= range_info['start']
-            range_info['start'] = min 
+            range_info['start'] = min
             if is_panning?
               range_info['end'] = rng.get('end')
         if max?
           if max <= range_info['end']
-            range_info['end'] = max 
+            range_info['end'] = max
             if is_panning?
               range_info['start'] = rng.get('start')
 
@@ -336,7 +333,6 @@
       rng.get('callback')?.execute(@model)
 
   update_range: (range_info, is_panning) ->
->>>>>>> 6f6c82d4
     @pause
     if not range_info?
       for name, rng of @frame.get('x_ranges')
