_ = require "underscore"
bbox = require "../common/bbox"
{logger} = require "../common/logging"
DataRange = require "./data_range"

class DataRange1d extends DataRange.Model
  type: 'DataRange1d'

  initialize: (attrs, options) ->
    super(attrs, options)

    @register_property('min',
        () -> Math.min(@get('start'), @get('end'))
      , true)
    @add_dependencies('min', this, ['start', 'end'])

    @register_property('max',
        () -> Math.max(@get('start'), @get('end'))
      , true)
    @add_dependencies('max', this, ['start', 'end'])

    @register_property('computed_renderers',
        () -> @_compute_renderers()
      , true)
    @add_dependencies('computed_renderers', this, ['plots', 'renderers', 'names'])

    @plot_bounds = {}

    @have_updated_interactively = false
    @_initial_start = @get('start')
    @_initial_end = @get('end')
    @_initial_range_padding = @get('range_padding')
    @_initial_follow = @get('follow')
    @_initial_follow_interval = @get('follow_interval')
    @_initial_default_span = @get('default_span')

  _compute_renderers: () ->
    # TODO (bev) check that renderers actually configured with this range
    names = @get('names')
    renderers = @get('renderers')

    if renderers.length == 0
      for plot in @get('plots')
        all_renderers = plot.get('renderers')
        rs = (r for r in all_renderers when r.type == "GlyphRenderer")
        renderers = renderers.concat(rs)

    if names.length > 0
      renderers = (r for r in renderers when names.indexOf(r.get('name')) >= 0)

    logger.debug("computed #{renderers.length} renderers for DataRange1d #{@id}")
    for r in renderers
      logger.trace(" - #{r.type} #{r.id}")

    return renderers

  _compute_plot_bounds: (renderers, bounds) ->
    result = new bbox.empty()

    for r in renderers
      if bounds[r.id]?
        result = bbox.extend(result, bounds[r.id])

    return result

  _compute_min_max: (plot_bounds, dimension) ->
    overall = new bbox.empty()
    for k, v of plot_bounds
      overall = bbox.extend(overall, v)

    [min, max] = overall[dimension]

    return [min, max]

  _compute_range: (min, max) ->
    range_padding = @get('range_padding')
    if range_padding? and range_padding > 0

      if max == min
        span = @get('default_span')
      else
        span = (max-min)*(1+range_padding)

      center = (max+min)/2.0
      [start, end] = [center-span/2.0, center+span/2.0]

    else
      [start, end] = [min, max]

    follow_sign = +1
    if @get('flipped')
      [start, end] = [end, start]
      follow_sign = -1

    follow_interval = @get('follow_interval')
    if follow_interval? and Math.abs(start-end) > follow_interval
      if @get('follow') == 'start'
        end = start + follow_sign*follow_interval
      else if @get('follow') == 'end'
        start = end - follow_sign*follow_interval

    return [start, end]

  update: (bounds, dimension, bounds_id) ->
    if @have_updated_interactively
      return

    renderers = @get('computed_renderers')

    # update the raw data bounds for all renderers we care about
    @plot_bounds[bounds_id] = @_compute_plot_bounds(renderers, bounds)

    # compute the min/mix for our specified dimension
    [min, max] = @_compute_min_max(@plot_bounds, dimension)

    # derive start, end from bounds and data range config
    [start, end] = @_compute_range(min, max)

    if @_initial_start?
      start = @_initial_start
    if @_initial_end?
      end = @_initial_end

    # only trigger updates when there are changes
    [_start, _end] = [@get('start'), @get('end')]
    if start != _start or end != _end
      new_range = {}
      if start != _start
        new_range.start = start
      if end != _end
        new_range.end = end
      @set(new_range)

  reset: () ->
    @have_updated_interactively = false
    @set({
      range_padding: @_initial_range_padding
      follow: @_initial_follow
      follow_interval: @_initial_follow_interval
      default_span: @_initial_default_span
    })

<<<<<<< HEAD
    start = center-sgn*span/2.0
    end = center+sgn*span/2.0
    @set('_auto_start', start)
    @set('_auto_end', end)

    if not @get('bound_lower')?
      @set('bound_lower', start)
    if not @get('bound_upper')?
      @set('bound_upper', end)
=======
  nonserializable_attribute_names: () ->
    super().concat(['plots'])
>>>>>>> e299ddcb

  defaults: ->
    return _.extend {}, super(), {
      start: null
      end: null
      range_padding: 0.1
      flipped: false
<<<<<<< HEAD
      bound_lower: null
      bound_upper: null
=======
      follow: null
      follow_interval: null
      default_span: 2
      plots: []
>>>>>>> e299ddcb
    }

module.exports =
  Model: DataRange1d<|MERGE_RESOLUTION|>--- conflicted
+++ resolved
@@ -140,20 +140,8 @@
       default_span: @_initial_default_span
     })
 
-<<<<<<< HEAD
-    start = center-sgn*span/2.0
-    end = center+sgn*span/2.0
-    @set('_auto_start', start)
-    @set('_auto_end', end)
-
-    if not @get('bound_lower')?
-      @set('bound_lower', start)
-    if not @get('bound_upper')?
-      @set('bound_upper', end)
-=======
   nonserializable_attribute_names: () ->
     super().concat(['plots'])
->>>>>>> e299ddcb
 
   defaults: ->
     return _.extend {}, super(), {
@@ -161,15 +149,10 @@
       end: null
       range_padding: 0.1
       flipped: false
-<<<<<<< HEAD
-      bound_lower: null
-      bound_upper: null
-=======
       follow: null
       follow_interval: null
       default_span: 2
       plots: []
->>>>>>> e299ddcb
     }
 
 module.exports =
