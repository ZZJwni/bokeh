--- conflicted
+++ resolved
@@ -8,14 +8,9 @@
   skip: ["image.py", "image_rgba.py"]
 - path: "plotting/server"
   type: server
-<<<<<<< HEAD
   skip: ["image.py", "image_rgba.py", "remote_image.py", "serversource.py", "server_source_upload.py", "embedding_example.py", "abstractrender.py"]
-- path: "plotting/notebook"
-=======
-  skip: ["image.py", "image_rgba.py", "remote_image.py", "serversource.py", "server_source_upload.py", "embedding_example.py"]
 - path: "plotting/notebook"
   type: notebook
   skip_travis: ['bollinger.ipynb', 'boxplot.ipynb', 'brewer.ipynb', 'burtin.ipynb', 'candlestick.ipynb', 'color_scatterplot.ipynb',
                 'correlation.ipynb', 'glucose.ipynb', 'glyphs.ipynb', 'line_server.ipynb', 'linked_brushing.ipynb', 'lorenz.ipynb',
-                'random_walk.ipynb', 'rect.ipynb', 'scatter.ipynb', 'stocks.ipynb', 'texas.ipynb', 'vector.ipynb']
->>>>>>> 3bb61645
+                'random_walk.ipynb', 'rect.ipynb', 'scatter.ipynb', 'stocks.ipynb', 'texas.ipynb', 'vector.ipynb']